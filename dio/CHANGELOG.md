# Unreleased
- require Dart `2.12.1` which fixes exception handling for secure socket connections (https://github.com/dart-lang/sdk/issues/45214)  
- `ResponseBody.statusCode` is now non-nullable
<<<<<<< HEAD
- Only delete file if it exists when downloading.
=======
- add option to instantiate a `HttpClientAdapter`, which is platform independent
>>>>>>> 21a6efe3

# 4.0.5-beta1
- [Web] support send/receive progress in web platform
- refactor timeout logic
- use 'arraybuffer' instead of 'blob' for xhr requests in web platform

# 4.0.4
- Fix fetching null data in a response

# 4.0.3
- fix #1311

# 4.0.2
- Add QueuedInterceptor
- merge #1316 #1317

# 4.0.1
- merge pr #1177 #1196 #1205 #1224 #1225 #1227 #1256 #1263 #1291
- fix #1257

# 4.0.0

stable version

# 4.0.0-prev3
- fix #1091 , #1089 , #1087 

# 4.0.0-prev2

- fix #1082 and # 1076

# 4.0.0-prev1

 **Interceptors:** Add  `handler` for Interceptor APIs which can specify the subsequent interceptors processing logic more finely（whether to skip them or not)

# 4.0.0-beta7

- fix #1074

# 4.0.0-beta6

- fix #1070

# 4.0.0-beta5

- support ListParam

# 4.0.0-beta4

- fix #1060

# 4.0.0-beta3

- rename CollectionFormat to ListFormat
- change default value of Options.listFormat from `mutiComptible` to `multi`
- add upload_stream_test.dart

# 4.0.0-beta2

- support null-safety
- add `CollectionFormat` configuration in Options
- add `fetch` API for Dio
- rename DioErrorType enums from uppercase to camel style
- rename 'Options.merge' to 'Options.copyWith'

# 3.0.10 2020.8.7

1. fix #877 'dio.interceptors.errorLock.lock()'
2. fix #851
3. fix #641


# 3.0.9 2020.2.24

- Add test cases

# 3.0.8 2019.12.29

- Code style improvement

# 3.0.7 2019.11.25

- Merge #574 : fix upload image header error, support both oss and other server

# 3.0.6 2019.11.22

- revert #562, and fixed #566

# 3.0.5 2019.11.19

- merge #557 #531

# 3.0.4 2019.10.29

- fix #502 #515 #523

# 3.0.3  2019.10.1

- fix encode bug

# 3.0.2  2019.9.26

- fix #474 #480

# 3.0.2-dev.1 2019.9.20

- fix #470 #471

# 3.0.1 2019.9.20

- Fix #467
- Export `DioForNative` and `DioForBrowser` classes.

# 3.0.0

### New features

- Support Flutter Web.
- Extract [CookieManager](https://github.com/flutterchina/dio/tree/master/plugins/cookie_manager) into a separate package（No need for Flutter Web）.
- Provides a [HTTP/2.0 HttpClientAdapter](https://github.com/flutterchina/dio/tree/master/plugins/http2_adapter).

### Change List

- ~~Options.cookies~~

- ~~Options.connectionTimeout~~ ；We should config connection timed out  in `BaseOptions`.  For keep-alive reasons, not every request requires a separate connection。

- `Options.followRedirects`、`Options.maxRedirects`、`Response.redirects`  don't make sense in Flutter Web，because redirection  can be automatically handled by browsers.

- ~~FormData.from~~，use `FormData.fromMap` instead.

- Delete ~~Formdata.asBytes()~~、~~Formdata.asBytesAsync()~~ , use `Formdata.readAsBytes()` instead.

- Delete ~~`UploadFileInfo`~~ class， `MultipartFile` instead.

- The return type of Interceptor's callback changes from `FutureOr<dynamic>` to `Future`. The reason is [here](https://dart.dev/guides/language/effective-dart/design#avoid-using-futureort-as-a-return-type) .

- The type of `Response.headers` changes from `HttpHeaders` to `Headers`, because `HttpHeaders` is in "dart:io" library which is not supported in Flutter Web.

  




# 2.1.16

Add `deleteOnError` parameter to `downloadUri`

# 2.1.14

- fix #402 #385 #422

# 2.1.13

- fix #369

# 2.1.12

- fix #367 #365

# 2.1.10

- fix #360

# 2.1.9

- support flutter version>=1.8 (fix #357)


# 2.1.8

- fix #354 #312
- Allow "delete" method with request body(#223)

# 2.1.7

- fix #321 #318

# 2.1.6

- fix https://github.com/flutterchina/dio/issues/316

# 2.1.5

- fix https://github.com/flutterchina/dio/issues/309

# 2.1.4

- Add `options.responseDecoder`
- Make DioError catchable by implementing Exception instead of Error

# 2.1.3

Add `statusMessage` attribute for `Response` and `ResponseBody`

# 2.1.2

First Stable version for 2.x

# 2.0

**Refactor the Interceptors**
- Support add Multiple Interceptors.
- Add Log Interceptor
- Add CookieManager Interceptor

**API**
- Support Uri
- Support `queryParameters` for all request API
- Modify the `get` API

**Options**
- Separate Options to three class: Options、BaseOptions、RequestOptions
- Add `queryParameters` and `cookies` for BaseOptions

**Adapter**
- Abstract HttpClientAdapter layer.
- Provide a DefaultHttpClientAdapter which make http requests by `dart:io:HttpClient`

## 0.1.8

- change file name "TransFormer" to "Transformer"
- change "dio.transFormer" to "dio.transformer"
- change deprecated "UTF8" to "utf8"

## 0.1.5

- add `clear` method for dio instance

## 0.1.4

- fix `download` bugs

## 0.1.3

- support upload files with Array
- support create `HttpClient` by user self in `onHttpClientCreate`
- support generic
- bug fix

## 0.0.1

- Initial version, created by Stagehand<|MERGE_RESOLUTION|>--- conflicted
+++ resolved
@@ -1,11 +1,10 @@
 # Unreleased
 - require Dart `2.12.1` which fixes exception handling for secure socket connections (https://github.com/dart-lang/sdk/issues/45214)  
 - `ResponseBody.statusCode` is now non-nullable
-<<<<<<< HEAD
 - Only delete file if it exists when downloading.
-=======
+
+# Unreleased 5.0
 - add option to instantiate a `HttpClientAdapter`, which is platform independent
->>>>>>> 21a6efe3
 
 # 4.0.5-beta1
 - [Web] support send/receive progress in web platform
